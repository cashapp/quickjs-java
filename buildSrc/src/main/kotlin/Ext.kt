--- conflicted
+++ resolved
@@ -1,8 +1,3 @@
 object Ext {
-<<<<<<< HEAD
-  val ndkAbiFilters = listOf("x86", "x86_64", "armeabi-v7a", "arm64-v8a")
-=======
-  val composeVersion = "1.1.0-rc02"
->>>>>>> ee27812a
   val kotlinPluginId = "app.cash.zipline.kotlin"
 }