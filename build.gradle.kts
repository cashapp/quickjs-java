import com.android.build.gradle.BaseExtension
import com.vanniktech.maven.publish.MavenPublishBaseExtension
import com.vanniktech.maven.publish.SonatypeHost
import org.gradle.api.tasks.testing.logging.TestExceptionFormat
import org.gradle.api.tasks.testing.logging.TestLogEvent
import org.jetbrains.dokka.gradle.DokkaTask

buildscript {
  repositories {
    mavenCentral()
    google()
    gradlePluginPortal()
  }
  dependencies {
    classpath(Dependencies.androidGradlePlugin)
    classpath(Dependencies.mavenPublishGradlePlugin)
    classpath(libs.kotlin.gradle.plugin)
    classpath(libs.kotlin.serialization)
<<<<<<< HEAD
    classpath(libs.graal.gradle.plugin)
    classpath(Dependencies.dokkaGradlePlugin)
=======
    classpath(Dependencies.graalGradlePlugin)
    classpath(libs.dokka.gradle.plugin)
>>>>>>> 84a52148
    classpath(Dependencies.shadowJarPlugin)
    classpath(libs.cklib.gradle.plugin)
    classpath(libs.sqldelight.gradle.plugin)
  }
}

plugins {
  id("com.github.gmazzo.buildconfig") version "2.1.0" apply false
}

apply(plugin = "com.vanniktech.maven.publish.base")

allprojects {
  group = "app.cash.zipline"
  version = "1.0.0-SNAPSHOT"

  repositories {
    mavenCentral()
    google()
  }
}

subprojects {
  plugins.withId("com.android.library") {
    extensions.configure<BaseExtension> {
      lintOptions {
        textReport = true
        textOutput("stdout")
        lintConfig = rootProject.file("lint.xml")

        isCheckDependencies = true
        isCheckTestSources = false // TODO true https://issuetracker.google.com/issues/138247523
        isExplainIssues = false

        // We run a full lint analysis as build part in CI, so skip vital checks for assemble task.
        isCheckReleaseBuilds = false
      }
    }
  }

  tasks.withType(Test::class).configureEach {
    testLogging {
      if (System.getenv("CI") == "true") {
        events = setOf(TestLogEvent.FAILED, TestLogEvent.SKIPPED, TestLogEvent.PASSED)
      }
      exceptionFormat = TestExceptionFormat.FULL
    }
  }
}

allprojects {
  tasks.withType<DokkaTask>().configureEach {
    dokkaSourceSets.configureEach {
      reportUndocumented.set(false)
      skipDeprecated.set(true)
      jdkVersion.set(8)
      perPackageOption {
        matchingRegex.set("app\\.cash\\.zipline\\.internal\\.*")
        suppress.set(true)
      }
    }
    if (name == "dokkaGfm") {
      outputDirectory.set(project.file("${project.rootDir}/docs/0.x"))
    }
  }

  plugins.withId("com.vanniktech.maven.publish.base") {
    configure<PublishingExtension> {
      repositories {
        maven {
          name = "testMaven"
          url = file("${rootProject.buildDir}/testMaven").toURI()
        }
      }
    }
    configure<MavenPublishBaseExtension> {
      publishToMavenCentral(SonatypeHost.DEFAULT)
      signAllPublications()
      pom {
        description.set("Runs Kotlin/JS libraries in Kotlin/JVM and Kotlin/Native programs")
        name.set(project.name)
        url.set("https://github.com/cashapp/zipline/")
        licenses {
          license {
            name.set("The Apache Software License, Version 2.0")
            url.set("http://www.apache.org/licenses/LICENSE-2.0.txt")
            distribution.set("repo")
          }
        }
        developers {
          developer {
            id.set("cashapp")
            name.set("Cash App")
          }
        }
        scm {
          url.set("https://github.com/cashapp/zipline/")
          connection.set("scm:git:https://github.com/cashapp/zipline.git")
          developerConnection.set("scm:git:ssh://git@github.com/cashapp/zipline.git")
        }
      }
    }
  }
}<|MERGE_RESOLUTION|>--- conflicted
+++ resolved
@@ -16,13 +16,8 @@
     classpath(Dependencies.mavenPublishGradlePlugin)
     classpath(libs.kotlin.gradle.plugin)
     classpath(libs.kotlin.serialization)
-<<<<<<< HEAD
     classpath(libs.graal.gradle.plugin)
-    classpath(Dependencies.dokkaGradlePlugin)
-=======
-    classpath(Dependencies.graalGradlePlugin)
     classpath(libs.dokka.gradle.plugin)
->>>>>>> 84a52148
     classpath(Dependencies.shadowJarPlugin)
     classpath(libs.cklib.gradle.plugin)
     classpath(libs.sqldelight.gradle.plugin)
