[versions]
<<<<<<< HEAD
androidx-compose = "1.1.0-rc01"
=======
graalvm = "22.0.0.2"
>>>>>>> b64e840c
kotlin = "1.6.10"
kotlinx-coroutines = "1.6.0-native-mt"
kotlinx-serialization = "1.3.2"
okHttp = "4.9.1"
okio = "3.0.0"
picocli = "4.6.3"
sqldelight = "1.5.3"

[libraries]
<<<<<<< HEAD
androidx-activity-compose = { module = "androidx.activity:activity-compose", version = "1.4.0-alpha01" }
androidx-annotation = { module = "androidx.annotation:annotation", version = "1.1.0" }
androidx-appCompat = { module = "androidx.appcompat:appcompat", version = "1.3.1" }
androidx-compose-material = { module = "androidx.compose.material:material", version.ref = "androidx-compose" }
androidx-compose-ui = { module = "androidx.compose.ui:ui", version.ref = "androidx-compose" }
androidx-compose-ui-tooling = { module = "androidx.compose.ui:ui-tooling", version.ref = "androidx-compose" }
androidx-compose-ui-tooling-preview = { module = "androidx.compose.ui:ui-tooling-preview", version.ref = "androidx-compose" }
androidx-core-ktx = { module = "androidx.core:core-ktx", version = "1.6.0" }
androidx-lifecycle = { module = "androidx.lifecycle:lifecycle-runtime-ktx", version = "2.3.1" }
androidx-test-runner = { module = "androidx.test:runner", version = "1.2.0" }
=======
cklib-gradle-plugin = { module = "co.touchlab:cklib-gradle-plugin", version = "0.2.4" }
coil-compose = { module = "io.coil-kt:coil-compose", version = "1.3.2" }
dokka-gradle-plugin = { module = "org.jetbrains.dokka:dokka-gradle-plugin", version = "1.6.10" }
duktape = { module = "com.squareup.duktape:duktape-android", version = "1.4.0" }
graal-gradle-plugin = { module = "gradle.plugin.com.palantir.graal:gradle-graal", version = "0.10.0" }
junit = { module = "junit:junit", version = "4.13.2" }
>>>>>>> b64e840c
kotlin-gradle-plugin = { module = "org.jetbrains.kotlin:kotlin-gradle-plugin", version.ref = "kotlin" }
kotlin-reflect = { module = "org.jetbrains.kotlin:kotlin-reflect" }
kotlin-serialization = { module = "org.jetbrains.kotlin:kotlin-serialization", version.ref = "kotlin" }
kotlin-test = { module = "org.jetbrains.kotlin:kotlin-test" }
kotlinx-coroutines-core = { module = "org.jetbrains.kotlinx:kotlinx-coroutines-core", version.ref = "kotlinx-coroutines" }
kotlinx-coroutines-test = { module = "org.jetbrains.kotlinx:kotlinx-coroutines-test", version.ref = "kotlinx-coroutines" }
kotlinx-serialization-core = { module = "org.jetbrains.kotlinx:kotlinx-serialization-core", version.ref = "kotlinx-serialization" }
kotlinx-serialization-json = { module = "org.jetbrains.kotlinx:kotlinx-serialization-json", version.ref = "kotlinx-serialization" }
okHttp-core = { module = "com.squareup.okhttp3:okhttp", version.ref = "okHttp" }
okHttp-mockWebServer = { module = "com.squareup.okhttp3:mockwebserver", version.ref = "okHttp" }
okio-core = { module = "com.squareup.okio:okio", version.ref = "okio" }
okio-fakeFileSystem = { module = "com.squareup.okio:okio-fakefilesystem", version.ref = "okio" }
picocli = { module = "info.picocli:picocli", version.ref = "picocli" }
picocli-compiler = { module = "info.picocli:picocli-codegen", version.ref = "picocli" }
sqldelight-gradle-plugin = { module = "com.squareup.sqldelight:gradle-plugin", version.ref = "sqldelight" }
sqldelight-driver-android = { module = "com.squareup.sqldelight:android-driver", version.ref = "sqldelight" }
sqldelight-driver-native = { module = "com.squareup.sqldelight:native-driver", version.ref = "sqldelight" }
sqldelight-driver-sqlite = { module = "com.squareup.sqldelight:sqlite-driver", version.ref = "sqldelight" }
truth = { module = "com.google.truth:truth", version = "1.0" }<|MERGE_RESOLUTION|>--- conflicted
+++ resolved
@@ -1,9 +1,6 @@
 [versions]
-<<<<<<< HEAD
 androidx-compose = "1.1.0-rc01"
-=======
 graalvm = "22.0.0.2"
->>>>>>> b64e840c
 kotlin = "1.6.10"
 kotlinx-coroutines = "1.6.0-native-mt"
 kotlinx-serialization = "1.3.2"
@@ -13,7 +10,6 @@
 sqldelight = "1.5.3"
 
 [libraries]
-<<<<<<< HEAD
 androidx-activity-compose = { module = "androidx.activity:activity-compose", version = "1.4.0-alpha01" }
 androidx-annotation = { module = "androidx.annotation:annotation", version = "1.1.0" }
 androidx-appCompat = { module = "androidx.appcompat:appcompat", version = "1.3.1" }
@@ -24,14 +20,12 @@
 androidx-core-ktx = { module = "androidx.core:core-ktx", version = "1.6.0" }
 androidx-lifecycle = { module = "androidx.lifecycle:lifecycle-runtime-ktx", version = "2.3.1" }
 androidx-test-runner = { module = "androidx.test:runner", version = "1.2.0" }
-=======
 cklib-gradle-plugin = { module = "co.touchlab:cklib-gradle-plugin", version = "0.2.4" }
 coil-compose = { module = "io.coil-kt:coil-compose", version = "1.3.2" }
 dokka-gradle-plugin = { module = "org.jetbrains.dokka:dokka-gradle-plugin", version = "1.6.10" }
 duktape = { module = "com.squareup.duktape:duktape-android", version = "1.4.0" }
 graal-gradle-plugin = { module = "gradle.plugin.com.palantir.graal:gradle-graal", version = "0.10.0" }
 junit = { module = "junit:junit", version = "4.13.2" }
->>>>>>> b64e840c
 kotlin-gradle-plugin = { module = "org.jetbrains.kotlin:kotlin-gradle-plugin", version.ref = "kotlin" }
 kotlin-reflect = { module = "org.jetbrains.kotlin:kotlin-reflect" }
 kotlin-serialization = { module = "org.jetbrains.kotlin:kotlin-serialization", version.ref = "kotlin" }
