[versions]
androidx-compose = "1.3.0-alpha01"
androidx-compose-compiler = "1.3.0-beta01"
compileSdk = "32"
<<<<<<< HEAD
kotlin = "1.7.21"
=======
http4k = "4.27.4.0"
kotlin = "1.7.10"
>>>>>>> 4a1de70c
kotlinx-coroutines = "1.6.3-native-mt"
kotlinx-serialization = "1.4.0"
okHttp = "4.9.1"
okio = "3.2.0"
picocli = "4.6.3"
sqldelight = "1.5.3"
targetSdk = "31"

[libraries]
android-desugarJdkLibs = { module = "com.android.tools:desugar_jdk_libs", version = "1.1.5" }
android-gradle-plugin = { module = "com.android.tools.build:gradle", version = "7.3.1" }
android-material = { module = "com.google.android.material:material", version = "1.4.0" }
androidx-activity-compose = { module = "androidx.activity:activity-compose", version = "1.4.0-alpha01" }
androidx-annotation = { module = "androidx.annotation:annotation", version = "1.1.0" }
androidx-appCompat = { module = "androidx.appcompat:appcompat", version = "1.3.1" }
androidx-compose-material = { module = "androidx.compose.material:material", version.ref = "androidx-compose" }
androidx-compose-ui = { module = "androidx.compose.ui:ui", version.ref = "androidx-compose" }
androidx-compose-ui-tooling = { module = "androidx.compose.ui:ui-tooling", version.ref = "androidx-compose" }
androidx-compose-ui-tooling-preview = { module = "androidx.compose.ui:ui-tooling-preview", version.ref = "androidx-compose" }
androidx-core-ktx = { module = "androidx.core:core-ktx", version = "1.6.0" }
androidx-lifecycle = { module = "androidx.lifecycle:lifecycle-runtime-ktx", version = "2.3.1" }
androidx-test-runner = { module = "androidx.test:runner", version = "1.2.0" }
cklib-gradle-plugin = { module = "co.touchlab:cklib-gradle-plugin", version = "0.2.4" }
coil-compose = { module = "io.coil-kt:coil-compose", version = "1.3.2" }
dokka-gradle-plugin = { module = "org.jetbrains.dokka:dokka-gradle-plugin", version = "1.7.10" }
duktape = { module = "com.squareup.duktape:duktape-android", version = "1.4.0" }
http4k-core = { module = "org.http4k:http4k-core", version.ref = "http4k" }
http4k-server-jetty = { module = "org.http4k:http4k-server-jetty", version.ref = "http4k" }
http4k-client-websocket = { module = "org.http4k:http4k-client-websocket", version.ref = "http4k" }
junit = { module = "junit:junit", version = "4.13.2" }
kotlin-gradle-plugin = { module = "org.jetbrains.kotlin:kotlin-gradle-plugin", version.ref = "kotlin" }
kotlin-reflect = { module = "org.jetbrains.kotlin:kotlin-reflect" }
kotlin-serialization = { module = "org.jetbrains.kotlin:kotlin-serialization", version.ref = "kotlin" }
kotlin-test = { module = "org.jetbrains.kotlin:kotlin-test" }
kotlinx-coroutines-core = { module = "org.jetbrains.kotlinx:kotlinx-coroutines-core", version.ref = "kotlinx-coroutines" }
kotlinx-coroutines-test = { module = "org.jetbrains.kotlinx:kotlinx-coroutines-test", version.ref = "kotlinx-coroutines" }
kotlinx-serialization-core = { module = "org.jetbrains.kotlinx:kotlinx-serialization-core", version.ref = "kotlinx-serialization" }
kotlinx-serialization-json = { module = "org.jetbrains.kotlinx:kotlinx-serialization-json", version.ref = "kotlinx-serialization" }
mavenPublish-gradle-plugin = { module = "com.vanniktech:gradle-maven-publish-plugin", version = "0.21.0" }
okHttp-core = { module = "com.squareup.okhttp3:okhttp", version.ref = "okHttp" }
okHttp-mockWebServer = { module = "com.squareup.okhttp3:mockwebserver", version.ref = "okHttp" }
okio-core = { module = "com.squareup.okio:okio", version.ref = "okio" }
okio-fakeFileSystem = { module = "com.squareup.okio:okio-fakefilesystem", version.ref = "okio" }
picocli = { module = "info.picocli:picocli", version.ref = "picocli" }
picocli-compiler = { module = "info.picocli:picocli-codegen", version.ref = "picocli" }
shadowJar-gradle-plugin = { module = "gradle.plugin.com.github.johnrengelman:shadow", version = "7.1.2" }
sqldelight-gradle-plugin = { module = "com.squareup.sqldelight:gradle-plugin", version.ref = "sqldelight" }
sqldelight-driver-android = { module = "com.squareup.sqldelight:android-driver", version.ref = "sqldelight" }
sqldelight-driver-native = { module = "com.squareup.sqldelight:native-driver", version.ref = "sqldelight" }
sqldelight-driver-sqlite = { module = "com.squareup.sqldelight:sqlite-driver", version.ref = "sqldelight" }
sqldelight-runtime = { module = "com.squareup.sqldelight:runtime", version.ref = "sqldelight" }
sqlite-jdbc = { module = "org.xerial:sqlite-jdbc", version = "3.34.0" }
turbine = { module = "app.cash.turbine:turbine", version = "0.8.0" }
truth = { module = "com.google.truth:truth", version = "1.0" }

[plugins]
zipline-kotlin = { id = "app.cash.zipline.kotlin" }<|MERGE_RESOLUTION|>--- conflicted
+++ resolved
@@ -2,12 +2,8 @@
 androidx-compose = "1.3.0-alpha01"
 androidx-compose-compiler = "1.3.0-beta01"
 compileSdk = "32"
-<<<<<<< HEAD
-kotlin = "1.7.21"
-=======
 http4k = "4.27.4.0"
-kotlin = "1.7.10"
->>>>>>> 4a1de70c
+kotlin = "1.7.20"
 kotlinx-coroutines = "1.6.3-native-mt"
 kotlinx-serialization = "1.4.0"
 okHttp = "4.9.1"
