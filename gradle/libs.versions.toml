[versions]
androidx-compose = "1.3.3"
androidx-compose-compiler = "1.4.0"
auto-service="1.0.1"
compileSdk = "33"
<<<<<<< HEAD
http4k = "4.37.0.0"
kotlin = "1.8.0"
=======
http4k = "4.39.0.0"
kotlin = "1.7.20"
>>>>>>> d9148cdc
kotlinx-coroutines = "1.6.4"
kotlinx-serialization = "1.4.1"
okHttp = "4.10.0"
okio = "3.3.0"
minSdk = "18"
picocli = "4.7.1"
sqldelight = "1.5.5"

[libraries]
android-desugarJdkLibs = { module = "com.android.tools:desugar_jdk_libs", version = "1.2.2" }
android-gradle-plugin = { module = "com.android.tools.build:gradle", version = "7.4.1" }
android-material = { module = "com.google.android.material:material", version = "1.8.0" }
androidx-activity-compose = { module = "androidx.activity:activity-compose", version = "1.6.1" }
androidx-annotation = { module = "androidx.annotation:annotation", version = "1.5.0" }
androidx-appCompat = { module = "androidx.appcompat:appcompat", version = "1.6.0" }
androidx-compose-material = { module = "androidx.compose.material:material", version = "1.3.1" }
androidx-compose-ui = { module = "androidx.compose.ui:ui", version.ref = "androidx-compose" }
androidx-compose-ui-tooling = { module = "androidx.compose.ui:ui-tooling", version.ref = "androidx-compose" }
androidx-compose-ui-tooling-preview = { module = "androidx.compose.ui:ui-tooling-preview", version.ref = "androidx-compose" }
androidx-core-ktx = { module = "androidx.core:core-ktx", version = "1.9.0" }
androidx-lifecycle = { module = "androidx.lifecycle:lifecycle-runtime-ktx", version = "2.5.1" }
androidx-test-runner = { module = "androidx.test:runner", version = "1.5.2" }
auto-service-compiler = { module = "com.google.auto.service:auto-service", version.ref = "auto-service" }
auto-service-annotations = { module = "com.google.auto.service:auto-service-annotations", version.ref = "auto-service" }
cklib-gradle-plugin = { module = "co.touchlab:cklib-gradle-plugin", version = "0.2.4" }
coil-compose = { module = "io.coil-kt:coil-compose", version = "2.2.2" }
dokka-gradle-plugin = { module = "org.jetbrains.dokka:dokka-gradle-plugin", version = "1.7.20" }
duktape = { module = "com.squareup.duktape:duktape-android", version = "1.4.0" }
http4k-core = { module = "org.http4k:http4k-core", version.ref = "http4k" }
http4k-server-jetty = { module = "org.http4k:http4k-server-jetty", version.ref = "http4k" }
http4k-client-websocket = { module = "org.http4k:http4k-client-websocket", version.ref = "http4k" }
junit = { module = "junit:junit", version = "4.13.2" }
kotlin-compile-testing = { module = "dev.zacsweers.kctfork:core", version = "0.2.1" }
kotlin-gradle-plugin = { module = "org.jetbrains.kotlin:kotlin-gradle-plugin", version.ref = "kotlin" }
kotlin-reflect = { module = "org.jetbrains.kotlin:kotlin-reflect" }
kotlin-serialization = { module = "org.jetbrains.kotlin:kotlin-serialization", version.ref = "kotlin" }
kotlin-test = { module = "org.jetbrains.kotlin:kotlin-test" }
kotlinx-coroutines-core = { module = "org.jetbrains.kotlinx:kotlinx-coroutines-core", version.ref = "kotlinx-coroutines" }
kotlinx-coroutines-test = { module = "org.jetbrains.kotlinx:kotlinx-coroutines-test", version.ref = "kotlinx-coroutines" }
kotlinx-serialization-core = { module = "org.jetbrains.kotlinx:kotlinx-serialization-core", version.ref = "kotlinx-serialization" }
kotlinx-serialization-json = { module = "org.jetbrains.kotlinx:kotlinx-serialization-json", version.ref = "kotlinx-serialization" }
mavenPublish-gradle-plugin = { module = "com.vanniktech:gradle-maven-publish-plugin", version = "0.24.0" }
okHttp-core = { module = "com.squareup.okhttp3:okhttp", version.ref = "okHttp" }
okHttp-mockWebServer = { module = "com.squareup.okhttp3:mockwebserver", version.ref = "okHttp" }
okio-core = { module = "com.squareup.okio:okio", version.ref = "okio" }
okio-fakeFileSystem = { module = "com.squareup.okio:okio-fakefilesystem", version.ref = "okio" }
picocli = { module = "info.picocli:picocli", version.ref = "picocli" }
picocli-compiler = { module = "info.picocli:picocli-codegen", version.ref = "picocli" }
shadowJar-gradle-plugin = { module = "gradle.plugin.com.github.johnrengelman:shadow", version = "7.1.2" }
sqldelight-gradle-plugin = { module = "com.squareup.sqldelight:gradle-plugin", version.ref = "sqldelight" }
sqldelight-driver-android = { module = "com.squareup.sqldelight:android-driver", version.ref = "sqldelight" }
sqldelight-driver-native = { module = "com.squareup.sqldelight:native-driver", version.ref = "sqldelight" }
sqldelight-driver-sqlite = { module = "com.squareup.sqldelight:sqlite-driver", version.ref = "sqldelight" }
sqldelight-runtime = { module = "com.squareup.sqldelight:runtime", version.ref = "sqldelight" }
sqlite-jdbc = { module = "org.xerial:sqlite-jdbc", version = "3.40.1.0" }
turbine = { module = "app.cash.turbine:turbine", version = "0.12.1" }
truth = { module = "com.google.truth:truth", version = "1.1.3" }
<<<<<<< HEAD
downloadTask-gradle-plugin = { module = "de.undercouch:gradle-download-task", version = "5.3.0" }
=======
compile-testing = { module = "com.github.tschuchortdev:kotlin-compile-testing", version = "1.4.9" }
downloadTask-gradle-plugin = { module = "de.undercouch:gradle-download-task", version = "5.3.1" }
>>>>>>> d9148cdc

[plugins]
zipline-kotlin = { id = "app.cash.zipline.kotlin" }<|MERGE_RESOLUTION|>--- conflicted
+++ resolved
@@ -3,13 +3,8 @@
 androidx-compose-compiler = "1.4.0"
 auto-service="1.0.1"
 compileSdk = "33"
-<<<<<<< HEAD
-http4k = "4.37.0.0"
+http4k = "4.39.0.0"
 kotlin = "1.8.0"
-=======
-http4k = "4.39.0.0"
-kotlin = "1.7.20"
->>>>>>> d9148cdc
 kotlinx-coroutines = "1.6.4"
 kotlinx-serialization = "1.4.1"
 okHttp = "4.10.0"
@@ -67,12 +62,7 @@
 sqlite-jdbc = { module = "org.xerial:sqlite-jdbc", version = "3.40.1.0" }
 turbine = { module = "app.cash.turbine:turbine", version = "0.12.1" }
 truth = { module = "com.google.truth:truth", version = "1.1.3" }
-<<<<<<< HEAD
-downloadTask-gradle-plugin = { module = "de.undercouch:gradle-download-task", version = "5.3.0" }
-=======
-compile-testing = { module = "com.github.tschuchortdev:kotlin-compile-testing", version = "1.4.9" }
 downloadTask-gradle-plugin = { module = "de.undercouch:gradle-download-task", version = "5.3.1" }
->>>>>>> d9148cdc
 
 [plugins]
 zipline-kotlin = { id = "app.cash.zipline.kotlin" }