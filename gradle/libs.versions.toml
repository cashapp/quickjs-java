[versions]
androidx-compose = "1.4.3"
androidx-compose-compiler = "1.4.5"
auto-service="1.0.1"
compileSdk = "33"
http4k = "4.43.0.0"
kotlin = "1.8.20"
<<<<<<< HEAD
kotlinx-coroutines = "1.7.0"
kotlinx-serialization = "1.5.0"
=======
kotlinx-coroutines = "1.6.4"
kotlinx-serialization = "1.5.1"
>>>>>>> 53af1171
okHttp = "4.11.0"
okio = "3.3.0"
minSdk = "18"
picocli = "4.7.3"
sqldelight = "1.5.5"

[libraries]
android-desugarJdkLibs = { module = "com.android.tools:desugar_jdk_libs", version = "1.2.3" }
android-gradle-plugin = { module = "com.android.tools.build:gradle", version = "7.4.2" }
android-material = { module = "com.google.android.material:material", version = "1.9.0" }
androidx-activity-compose = { module = "androidx.activity:activity-compose", version = "1.7.1" }
androidx-annotation = { module = "androidx.annotation:annotation", version = "1.6.0" }
androidx-appCompat = { module = "androidx.appcompat:appcompat", version = "1.6.1" }
androidx-compose-material = { module = "androidx.compose.material:material", version = "1.4.3" }
androidx-compose-ui = { module = "androidx.compose.ui:ui", version.ref = "androidx-compose" }
androidx-compose-ui-tooling = { module = "androidx.compose.ui:ui-tooling", version.ref = "androidx-compose" }
androidx-compose-ui-tooling-preview = { module = "androidx.compose.ui:ui-tooling-preview", version.ref = "androidx-compose" }
androidx-core-ktx = { module = "androidx.core:core-ktx", version = "1.10.1" }
androidx-lifecycle = { module = "androidx.lifecycle:lifecycle-runtime-ktx", version = "2.6.1" }
androidx-test-runner = { module = "androidx.test:runner", version = "1.5.2" }
auto-service-compiler = { module = "com.google.auto.service:auto-service", version.ref = "auto-service" }
auto-service-annotations = { module = "com.google.auto.service:auto-service-annotations", version.ref = "auto-service" }
cklib-gradle-plugin = { module = "co.touchlab:cklib-gradle-plugin", version = "0.2.4" }
coil-compose = { module = "io.coil-kt:coil-compose", version = "2.3.0" }
dokka-gradle-plugin = { module = "org.jetbrains.dokka:dokka-gradle-plugin", version = "1.8.10" }
duktape = { module = "com.squareup.duktape:duktape-android", version = "1.4.0" }
http4k-core = { module = "org.http4k:http4k-core", version.ref = "http4k" }
http4k-server-jetty = { module = "org.http4k:http4k-server-jetty", version.ref = "http4k" }
http4k-client-websocket = { module = "org.http4k:http4k-client-websocket", version.ref = "http4k" }
junit = { module = "junit:junit", version = "4.13.2" }
kotlin-compile-testing = { module = "dev.zacsweers.kctfork:core", version = "0.2.1" }
kotlin-gradle-plugin = { module = "org.jetbrains.kotlin:kotlin-gradle-plugin", version.ref = "kotlin" }
kotlin-reflect = { module = "org.jetbrains.kotlin:kotlin-reflect" }
kotlin-serialization = { module = "org.jetbrains.kotlin:kotlin-serialization", version.ref = "kotlin" }
kotlin-test = { module = "org.jetbrains.kotlin:kotlin-test" }
kotlinx-coroutines-core = { module = "org.jetbrains.kotlinx:kotlinx-coroutines-core", version.ref = "kotlinx-coroutines" }
kotlinx-coroutines-test = { module = "org.jetbrains.kotlinx:kotlinx-coroutines-test", version.ref = "kotlinx-coroutines" }
kotlinx-serialization-core = { module = "org.jetbrains.kotlinx:kotlinx-serialization-core", version.ref = "kotlinx-serialization" }
kotlinx-serialization-json = { module = "org.jetbrains.kotlinx:kotlinx-serialization-json", version.ref = "kotlinx-serialization" }
mavenPublish-gradle-plugin = { module = "com.vanniktech:gradle-maven-publish-plugin", version = "0.25.1" }
okHttp-core = { module = "com.squareup.okhttp3:okhttp", version.ref = "okHttp" }
okHttp-mockWebServer = { module = "com.squareup.okhttp3:mockwebserver", version.ref = "okHttp" }
okio-core = { module = "com.squareup.okio:okio", version.ref = "okio" }
okio-fakeFileSystem = { module = "com.squareup.okio:okio-fakefilesystem", version.ref = "okio" }
picocli = { module = "info.picocli:picocli", version.ref = "picocli" }
picocli-compiler = { module = "info.picocli:picocli-codegen", version.ref = "picocli" }
shadowJar-gradle-plugin = { module = "gradle.plugin.com.github.johnrengelman:shadow", version = "8.0.0" }
sqldelight-gradle-plugin = { module = "com.squareup.sqldelight:gradle-plugin", version.ref = "sqldelight" }
sqldelight-driver-android = { module = "com.squareup.sqldelight:android-driver", version.ref = "sqldelight" }
sqldelight-driver-native = { module = "com.squareup.sqldelight:native-driver", version.ref = "sqldelight" }
sqldelight-driver-sqlite = { module = "com.squareup.sqldelight:sqlite-driver", version.ref = "sqldelight" }
sqldelight-runtime = { module = "com.squareup.sqldelight:runtime", version.ref = "sqldelight" }
sqlite-jdbc = { module = "org.xerial:sqlite-jdbc", version = "3.41.2.1" }
turbine = { module = "app.cash.turbine:turbine", version = "0.12.3" }
truth = { module = "com.google.truth:truth", version = "1.1.3" }
downloadTask-gradle-plugin = { module = "de.undercouch:gradle-download-task", version = "5.4.0" }

[plugins]
spotless = { id = "com.diffplug.spotless", version = "6.18.0" }
zipline-kotlin = { id = "app.cash.zipline.kotlin" }<|MERGE_RESOLUTION|>--- conflicted
+++ resolved
@@ -5,13 +5,8 @@
 compileSdk = "33"
 http4k = "4.43.0.0"
 kotlin = "1.8.20"
-<<<<<<< HEAD
 kotlinx-coroutines = "1.7.0"
-kotlinx-serialization = "1.5.0"
-=======
-kotlinx-coroutines = "1.6.4"
 kotlinx-serialization = "1.5.1"
->>>>>>> 53af1171
 okHttp = "4.11.0"
 okio = "3.3.0"
 minSdk = "18"
