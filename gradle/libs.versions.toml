[versions]
<<<<<<< HEAD
androidx-compose = "1.2.0-beta02"
compileSdk = "31"
kotlin = "1.6.21"
kotlinx-coroutines = "1.6.1-native-mt"
=======
androidx-compose = "1.3.0-alpha01"
androidx-compose-compiler = "1.3.0-beta01"
compileSdk = "32"
graalvm = "22.0.0.2"
kotlin = "1.7.10"
kotlinx-coroutines = "1.6.3-native-mt"
>>>>>>> 9d6a3eb8
kotlinx-serialization = "1.3.3"
okHttp = "4.9.1"
okio = "3.2.0"
picocli = "4.6.3"
sqldelight = "1.5.3"
targetSdk = "31"

[libraries]
android-desugarJdkLibs = { module = "com.android.tools:desugar_jdk_libs", version = "1.1.5" }
android-gradle-plugin = { module = "com.android.tools.build:gradle", version = "7.2.1" }
android-material = { module = "com.google.android.material:material", version = "1.4.0" }
androidx-activity-compose = { module = "androidx.activity:activity-compose", version = "1.4.0-alpha01" }
androidx-annotation = { module = "androidx.annotation:annotation", version = "1.1.0" }
androidx-appCompat = { module = "androidx.appcompat:appcompat", version = "1.3.1" }
androidx-compose-material = { module = "androidx.compose.material:material", version.ref = "androidx-compose" }
androidx-compose-ui = { module = "androidx.compose.ui:ui", version.ref = "androidx-compose" }
androidx-compose-ui-tooling = { module = "androidx.compose.ui:ui-tooling", version.ref = "androidx-compose" }
androidx-compose-ui-tooling-preview = { module = "androidx.compose.ui:ui-tooling-preview", version.ref = "androidx-compose" }
androidx-core-ktx = { module = "androidx.core:core-ktx", version = "1.6.0" }
androidx-lifecycle = { module = "androidx.lifecycle:lifecycle-runtime-ktx", version = "2.3.1" }
androidx-test-runner = { module = "androidx.test:runner", version = "1.2.0" }
cklib-gradle-plugin = { module = "co.touchlab:cklib-gradle-plugin", version = "0.2.4" }
coil-compose = { module = "io.coil-kt:coil-compose", version = "1.3.2" }
dokka-gradle-plugin = { module = "org.jetbrains.dokka:dokka-gradle-plugin", version = "1.7.10" }
duktape = { module = "com.squareup.duktape:duktape-android", version = "1.4.0" }
junit = { module = "junit:junit", version = "4.13.2" }
kotlin-gradle-plugin = { module = "org.jetbrains.kotlin:kotlin-gradle-plugin", version.ref = "kotlin" }
kotlin-reflect = { module = "org.jetbrains.kotlin:kotlin-reflect" }
kotlin-serialization = { module = "org.jetbrains.kotlin:kotlin-serialization", version.ref = "kotlin" }
kotlin-test = { module = "org.jetbrains.kotlin:kotlin-test" }
kotlinx-coroutines-core = { module = "org.jetbrains.kotlinx:kotlinx-coroutines-core", version.ref = "kotlinx-coroutines" }
kotlinx-coroutines-test = { module = "org.jetbrains.kotlinx:kotlinx-coroutines-test", version.ref = "kotlinx-coroutines" }
kotlinx-serialization-core = { module = "org.jetbrains.kotlinx:kotlinx-serialization-core", version.ref = "kotlinx-serialization" }
kotlinx-serialization-json = { module = "org.jetbrains.kotlinx:kotlinx-serialization-json", version.ref = "kotlinx-serialization" }
mavenPublish-gradle-plugin = { module = "com.vanniktech:gradle-maven-publish-plugin", version = "0.21.0" }
okHttp-core = { module = "com.squareup.okhttp3:okhttp", version.ref = "okHttp" }
okHttp-mockWebServer = { module = "com.squareup.okhttp3:mockwebserver", version.ref = "okHttp" }
okio-core = { module = "com.squareup.okio:okio", version.ref = "okio" }
okio-fakeFileSystem = { module = "com.squareup.okio:okio-fakefilesystem", version.ref = "okio" }
picocli = { module = "info.picocli:picocli", version.ref = "picocli" }
picocli-compiler = { module = "info.picocli:picocli-codegen", version.ref = "picocli" }
shadowJar-gradle-plugin = { module = "gradle.plugin.com.github.johnrengelman:shadow", version = "7.1.2" }
sqldelight-gradle-plugin = { module = "com.squareup.sqldelight:gradle-plugin", version.ref = "sqldelight" }
sqldelight-driver-android = { module = "com.squareup.sqldelight:android-driver", version.ref = "sqldelight" }
sqldelight-driver-native = { module = "com.squareup.sqldelight:native-driver", version.ref = "sqldelight" }
sqldelight-driver-sqlite = { module = "com.squareup.sqldelight:sqlite-driver", version.ref = "sqldelight" }
sqldelight-runtime = { module = "com.squareup.sqldelight:runtime", version.ref = "sqldelight" }
sqlite-jdbc = { module = "org.xerial:sqlite-jdbc", version = "3.34.0" }
turbine = { module = "app.cash.turbine:turbine", version = "0.6.0" }
truth = { module = "com.google.truth:truth", version = "1.0" }

[plugins]
zipline-kotlin = { id = "app.cash.zipline.kotlin" }<|MERGE_RESOLUTION|>--- conflicted
+++ resolved
@@ -1,17 +1,9 @@
 [versions]
-<<<<<<< HEAD
-androidx-compose = "1.2.0-beta02"
-compileSdk = "31"
-kotlin = "1.6.21"
-kotlinx-coroutines = "1.6.1-native-mt"
-=======
 androidx-compose = "1.3.0-alpha01"
 androidx-compose-compiler = "1.3.0-beta01"
 compileSdk = "32"
-graalvm = "22.0.0.2"
 kotlin = "1.7.10"
 kotlinx-coroutines = "1.6.3-native-mt"
->>>>>>> 9d6a3eb8
 kotlinx-serialization = "1.3.3"
 okHttp = "4.9.1"
 okio = "3.2.0"
