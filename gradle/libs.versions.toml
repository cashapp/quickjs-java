[versions]
kotlin = "1.6.10"
kotlinx-coroutines = "1.6.0-native-mt"
kotlinx-serialization = "1.3.2"
okHttp = "4.9.1"
okio = "3.0.0"
picocli = "4.6.3"
sqldelight = "1.5.3"

[libraries]
<<<<<<< HEAD
dokka-gradle-plugin = { module = "org.jetbrains.dokka:dokka-gradle-plugin", version = "1.6.10" }
=======
duktape = { module = "com.squareup.duktape:duktape-android", version = "1.4.0" }
>>>>>>> f5f89a11
kotlin-gradle-plugin = { module = "org.jetbrains.kotlin:kotlin-gradle-plugin", version.ref = "kotlin" }
kotlin-reflect = { module = "org.jetbrains.kotlin:kotlin-reflect" }
kotlin-serialization = { module = "org.jetbrains.kotlin:kotlin-serialization", version.ref = "kotlin" }
kotlin-test = { module = "org.jetbrains.kotlin:kotlin-test" }
kotlinx-coroutines-core = { module = "org.jetbrains.kotlinx:kotlinx-coroutines-core", version.ref = "kotlinx-coroutines" }
kotlinx-coroutines-test = { module = "org.jetbrains.kotlinx:kotlinx-coroutines-test", version.ref = "kotlinx-coroutines" }
kotlinx-serialization-core = { module = "org.jetbrains.kotlinx:kotlinx-serialization-core", version.ref = "kotlinx-serialization" }
kotlinx-serialization-json = { module = "org.jetbrains.kotlinx:kotlinx-serialization-json", version.ref = "kotlinx-serialization" }
okHttp-core = { module = "com.squareup.okhttp3:okhttp", version.ref = "okHttp" }
okHttp-mockWebServer = { module = "com.squareup.okhttp3:mockwebserver", version.ref = "okHttp" }
okio-core = { module = "com.squareup.okio:okio", version.ref = "okio" }
okio-fakeFileSystem = { module = "com.squareup.okio:okio-fakefilesystem", version.ref = "okio" }
picocli = { module = "info.picocli:picocli", version.ref = "picocli" }
picocli-compiler = { module = "info.picocli:picocli-codegen", version.ref = "picocli" }
sqldelight-gradle-plugin = { module = "com.squareup.sqldelight:gradle-plugin", version.ref = "sqldelight" }
sqldelight-driver-android = { module = "com.squareup.sqldelight:android-driver", version.ref = "sqldelight" }
sqldelight-driver-native = { module = "com.squareup.sqldelight:native-driver", version.ref = "sqldelight" }
sqldelight-driver-sqlite = { module = "com.squareup.sqldelight:sqlite-driver", version.ref = "sqldelight" }
truth = { module = "com.google.truth:truth", version = "1.0" }<|MERGE_RESOLUTION|>--- conflicted
+++ resolved
@@ -8,11 +8,8 @@
 sqldelight = "1.5.3"
 
 [libraries]
-<<<<<<< HEAD
 dokka-gradle-plugin = { module = "org.jetbrains.dokka:dokka-gradle-plugin", version = "1.6.10" }
-=======
 duktape = { module = "com.squareup.duktape:duktape-android", version = "1.4.0" }
->>>>>>> f5f89a11
 kotlin-gradle-plugin = { module = "org.jetbrains.kotlin:kotlin-gradle-plugin", version.ref = "kotlin" }
 kotlin-reflect = { module = "org.jetbrains.kotlin:kotlin-reflect" }
 kotlin-serialization = { module = "org.jetbrains.kotlin:kotlin-serialization", version.ref = "kotlin" }
